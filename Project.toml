--- conflicted
+++ resolved
@@ -19,14 +19,11 @@
 ThreadsX = "ac1d9e8a-700a-412c-b207-f0111f4b6c0d"
 
 [compat]
-<<<<<<< HEAD
 ProgressMeter = "1"
-=======
 IterTools = "1"
 SpecialFunctions = "2"
 Plots = "1"
 ForwardDiff = "0.10"
->>>>>>> 5bd26044
 julia = "1.7"
 
 [extras]
