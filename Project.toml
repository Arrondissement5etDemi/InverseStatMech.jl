--- conflicted
+++ resolved
@@ -19,9 +19,7 @@
 ThreadsX = "ac1d9e8a-700a-412c-b207-f0111f4b6c0d"
 
 [compat]
-<<<<<<< HEAD
 BenchmarkTools = "1"
-=======
 DelimitedFiles = "1"
 ThreadsX = "0.1"
 Optim = "1"
@@ -30,7 +28,6 @@
 SpecialFunctions = "2"
 Plots = "1"
 ForwardDiff = "0.10"
->>>>>>> 9606e168
 julia = "1.7"
 
 [extras]
