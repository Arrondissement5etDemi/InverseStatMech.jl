name = "Spec2Struc"
uuid = "44c939e5-f9c7-478c-a795-a0678313fc8a"
authors = ["Haina Wang"]
version = "1.0.0"

[deps]
BenchmarkTools = "6e4b80f9-dd63-53aa-95a3-0cdb28fa8baf"
DelimitedFiles = "8bb1440f-4735-579b-a4ab-409b98df4dab"
Distributed = "8ba89e20-285c-5b6f-9357-94700520ee1b"
Documenter = "e30172f5-a6a5-5a46-863b-614d45cd2de4"
ForwardDiff = "f6369f11-7733-5829-9624-2563aa707210"
IterTools = "c8e1da08-722c-5040-9ed9-7db0dc04731e"
LinearAlgebra = "37e2e46d-f89d-539d-b4ee-838fcccc9c8e"
Optim = "429524aa-4258-5aef-a3af-852621145aeb"
Plots = "91a5bcdd-55d7-5caf-9e0b-520d859cae80"
ProgressMeter = "92933f4c-e287-5a05-a399-4b506db050ca"
SharedArrays = "1a1011a3-84de-559e-8e89-a11a2f7dc383"
SpecialFunctions = "276daf66-3868-5448-9aa4-cd146d93841b"
ThreadsX = "ac1d9e8a-700a-412c-b207-f0111f4b6c0d"

[compat]
<<<<<<< HEAD
ThreadsX = "0.1"
=======
Optim = "1"
>>>>>>> 51da7f27
ProgressMeter = "1"
IterTools = "1"
SpecialFunctions = "2"
Plots = "1"
ForwardDiff = "0.10"
julia = "1.7"

[extras]
Test = "8dfed614-e22c-5e08-85e1-65c5234f0b40"

[targets]
test = ["Test"]<|MERGE_RESOLUTION|>--- conflicted
+++ resolved
@@ -19,11 +19,8 @@
 ThreadsX = "ac1d9e8a-700a-412c-b207-f0111f4b6c0d"
 
 [compat]
-<<<<<<< HEAD
 ThreadsX = "0.1"
-=======
 Optim = "1"
->>>>>>> 51da7f27
 ProgressMeter = "1"
 IterTools = "1"
 SpecialFunctions = "2"
