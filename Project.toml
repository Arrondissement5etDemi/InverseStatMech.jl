name = "Spec2Struc"
uuid = "44c939e5-f9c7-478c-a795-a0678313fc8a"
authors = ["Haina Wang"]
version = "1.0.0"

[deps]
BenchmarkTools = "6e4b80f9-dd63-53aa-95a3-0cdb28fa8baf"
DelimitedFiles = "8bb1440f-4735-579b-a4ab-409b98df4dab"
Distributed = "8ba89e20-285c-5b6f-9357-94700520ee1b"
Documenter = "e30172f5-a6a5-5a46-863b-614d45cd2de4"
ForwardDiff = "f6369f11-7733-5829-9624-2563aa707210"
IterTools = "c8e1da08-722c-5040-9ed9-7db0dc04731e"
LinearAlgebra = "37e2e46d-f89d-539d-b4ee-838fcccc9c8e"
Optim = "429524aa-4258-5aef-a3af-852621145aeb"
Plots = "91a5bcdd-55d7-5caf-9e0b-520d859cae80"
ProgressMeter = "92933f4c-e287-5a05-a399-4b506db050ca"
SharedArrays = "1a1011a3-84de-559e-8e89-a11a2f7dc383"
SpecialFunctions = "276daf66-3868-5448-9aa4-cd146d93841b"
ThreadsX = "ac1d9e8a-700a-412c-b207-f0111f4b6c0d"

[compat]
<<<<<<< HEAD
IterTools = "1"
=======
SpecialFunctions = "2"
Plots = "1"
ForwardDiff = "0.10"
>>>>>>> d15e74f3
julia = "1.7"

[extras]
Test = "8dfed614-e22c-5e08-85e1-65c5234f0b40"

[targets]
test = ["Test"]<|MERGE_RESOLUTION|>--- conflicted
+++ resolved
@@ -19,13 +19,10 @@
 ThreadsX = "ac1d9e8a-700a-412c-b207-f0111f4b6c0d"
 
 [compat]
-<<<<<<< HEAD
 IterTools = "1"
-=======
 SpecialFunctions = "2"
 Plots = "1"
 ForwardDiff = "0.10"
->>>>>>> d15e74f3
 julia = "1.7"
 
 [extras]
