name = "Spec2Struc"
uuid = "44c939e5-f9c7-478c-a795-a0678313fc8a"
authors = ["Haina Wang"]
version = "1.0.0"

[deps]
BenchmarkTools = "6e4b80f9-dd63-53aa-95a3-0cdb28fa8baf"
DelimitedFiles = "8bb1440f-4735-579b-a4ab-409b98df4dab"
Distributed = "8ba89e20-285c-5b6f-9357-94700520ee1b"
Documenter = "e30172f5-a6a5-5a46-863b-614d45cd2de4"
ForwardDiff = "f6369f11-7733-5829-9624-2563aa707210"
IterTools = "c8e1da08-722c-5040-9ed9-7db0dc04731e"
LinearAlgebra = "37e2e46d-f89d-539d-b4ee-838fcccc9c8e"
Optim = "429524aa-4258-5aef-a3af-852621145aeb"
Plots = "91a5bcdd-55d7-5caf-9e0b-520d859cae80"
ProgressMeter = "92933f4c-e287-5a05-a399-4b506db050ca"
SharedArrays = "1a1011a3-84de-559e-8e89-a11a2f7dc383"
SpecialFunctions = "276daf66-3868-5448-9aa4-cd146d93841b"
ThreadsX = "ac1d9e8a-700a-412c-b207-f0111f4b6c0d"

[compat]
<<<<<<< HEAD
ThreadsX = "0.1"
=======
ProgressMeter = "1"
IterTools = "1"
SpecialFunctions = "2"
Plots = "1"
ForwardDiff = "0.10"
>>>>>>> fbf6a673
julia = "1.7"

[extras]
Test = "8dfed614-e22c-5e08-85e1-65c5234f0b40"

[targets]
test = ["Test"]<|MERGE_RESOLUTION|>--- conflicted
+++ resolved
@@ -19,15 +19,12 @@
 ThreadsX = "ac1d9e8a-700a-412c-b207-f0111f4b6c0d"
 
 [compat]
-<<<<<<< HEAD
 ThreadsX = "0.1"
-=======
 ProgressMeter = "1"
 IterTools = "1"
 SpecialFunctions = "2"
 Plots = "1"
 ForwardDiff = "0.10"
->>>>>>> fbf6a673
 julia = "1.7"
 
 [extras]
